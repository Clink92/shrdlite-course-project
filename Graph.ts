--- conflicted
+++ resolved
@@ -65,14 +65,11 @@
 	{
         path: [],
         cost: 0
-<<<<<<< HEAD
     };
+
     let startTime: number = Date.now();
     let deltaTime: number = 0;
-=======
-        };
-    
->>>>>>> b53f3471
+
     var fScore : collections.Dictionary<Node, number> = new collections.Dictionary<Node, number>();
     var gScore : collections.Dictionary<Node, number> = new collections.Dictionary<Node, number>();
 	
