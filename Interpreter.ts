--- conflicted
+++ resolved
@@ -255,12 +255,8 @@
      * @returns {boolean} depending on if the state object is a match with the parsed object
      */
     function interpretObject(obj: Parser.Object, state: WorldState, col: number, row: number): boolean {
-<<<<<<< HEAD
         let stateObject: ObjectDefinition = (row == -1) ? {form: FORM.floor, size: null, color: null}:state.objects[state.stacks[col][row]];
-=======
-        let stateObject: ObjectDefinition = (row == -1) ? { form: FORM.floor, size : null, color : null } : state.objects[state.stacks[col][row]];
-
->>>>>>> 1d5fceba
+
         // If we have a location we make recursive calls until we find an object
         // without one and check it against a state object
         if(obj.location) {
